(function(globals) {
    'use strict';

    class GmrleOptionsPage {
        constructor() {
            this.preferences = new globals.GmrlePreferences();

            this.getDomNodes();
            this.restoreOptionsFromStorage();
            this.attachEventListenersToDomNodes();
        }

        getDomNodes() {
<<<<<<< HEAD
            this.enableButtonToCopyMrInfoCheckbox = document.querySelector('input#option_enable_button_to_copy_mr_info');
            this.copyMrInfoFormatTextarea = document.querySelector('textarea#copy_mr_info_format');
=======
            this.optionsForm = document.querySelector('form.gmrle-options');
            this.enableButtonsToCopySourceAndTargetBranchesNameCheckbox = document.querySelector('input#enable_buttons_to_copy_source_and_target_branches_name');
        }

        restoreOptionsFromStorage() {
            let self = this;

            this.preferences.getAll(function(allOptions) {
                self.enableButtonsToCopySourceAndTargetBranchesNameCheckbox.checked = allOptions.enable_buttons_to_copy_source_and_target_branches_name;
            });
>>>>>>> 7f33b150
        }

        attachEventListenersToDomNodes() {
            let self = this;

<<<<<<< HEAD
            this.enableButtonToCopyMrInfoCheckbox.addEventListener('change', function() {
                if (this.checked) {
                    self.copyMrInfoFormatTextarea.parentNode.parentNode.classList.remove('is-hidden');
                } else {
                    self.copyMrInfoFormatTextarea.parentNode.parentNode.classList.add('is-hidden');
                }
=======
            this.optionsForm.addEventListener('submit', function(e) {
                e.preventDefault();

                self.saveOptionsToStorage();
            });
        }

        saveOptionsToStorage() {
            this.preferences.setAll({
                enable_buttons_to_copy_source_and_target_branches_name: this.enableButtonsToCopySourceAndTargetBranchesNameCheckbox.checked
>>>>>>> 7f33b150
            });
        }
    }

    document.addEventListener('DOMContentLoaded', function() {
        let op = new GmrleOptionsPage();
    });
}(this));<|MERGE_RESOLUTION|>--- conflicted
+++ resolved
@@ -11,12 +11,10 @@
         }
 
         getDomNodes() {
-<<<<<<< HEAD
+            this.optionsForm = document.querySelector('form.gmrle-options');
+            this.enableButtonsToCopySourceAndTargetBranchesNameCheckbox = document.querySelector('input#enable_buttons_to_copy_source_and_target_branches_name');
             this.enableButtonToCopyMrInfoCheckbox = document.querySelector('input#option_enable_button_to_copy_mr_info');
             this.copyMrInfoFormatTextarea = document.querySelector('textarea#copy_mr_info_format');
-=======
-            this.optionsForm = document.querySelector('form.gmrle-options');
-            this.enableButtonsToCopySourceAndTargetBranchesNameCheckbox = document.querySelector('input#enable_buttons_to_copy_source_and_target_branches_name');
         }
 
         restoreOptionsFromStorage() {
@@ -25,31 +23,29 @@
             this.preferences.getAll(function(allOptions) {
                 self.enableButtonsToCopySourceAndTargetBranchesNameCheckbox.checked = allOptions.enable_buttons_to_copy_source_and_target_branches_name;
             });
->>>>>>> 7f33b150
         }
 
         attachEventListenersToDomNodes() {
             let self = this;
 
-<<<<<<< HEAD
+            this.optionsForm.addEventListener('submit', function(e) {
+                e.preventDefault();
+
+                self.saveOptionsToStorage();
+            });
+
             this.enableButtonToCopyMrInfoCheckbox.addEventListener('change', function() {
                 if (this.checked) {
                     self.copyMrInfoFormatTextarea.parentNode.parentNode.classList.remove('is-hidden');
                 } else {
                     self.copyMrInfoFormatTextarea.parentNode.parentNode.classList.add('is-hidden');
                 }
-=======
-            this.optionsForm.addEventListener('submit', function(e) {
-                e.preventDefault();
-
-                self.saveOptionsToStorage();
             });
         }
 
         saveOptionsToStorage() {
             this.preferences.setAll({
                 enable_buttons_to_copy_source_and_target_branches_name: this.enableButtonsToCopySourceAndTargetBranchesNameCheckbox.checked
->>>>>>> 7f33b150
             });
         }
     }
