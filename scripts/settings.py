--- conflicted
+++ resolved
@@ -1,13 +1,8 @@
 MANIFEST_FILE = {
     'manifest_version': 2,
     'name': 'GitLab Merge Requests lists enhancer',
-<<<<<<< HEAD
     'version': '1.1.0',
-    'description': 'An extension that enhance all Merge Requests lists on any instance of Gitlab and GitLab.com',
-=======
-    'version': '1.0.0',
     'description': 'An extension that enhance all Merge Requests lists on any instance of Gitlab and GitLab.com.',
->>>>>>> 196346c2
     'homepage_url': 'https://github.com/EpocDotFr/gitlab-merge-requests-lists-enhancer',
     'author': 'Maxime \'Epoc\' G.',
     'icons': {
